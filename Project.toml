name = "LongMemory"
uuid = "f5f8e4a8-cb56-40ea-a13e-090cc212d358"
authors = ["J. Eduardo Vera-Valdés <eduardo@math.aau.dk>"]
version = "0.1.0"

[deps]
Artifacts = "56f22d72-fd6d-98f1-02f0-08ddc0907c33"
CSV = "336ed68f-0bac-5ca0-87d4-7b16caf5d00b"
DataFrames = "a93c6f00-e57d-5684-b7b6-d8193f3e46c0"
Distributions = "31c24e10-a181-5473-b8eb-7969acd0382f"
FFTW = "7a1cc6ca-52ef-59f5-83cd-3a7055c09341"
LinearAlgebra = "37e2e46d-f89d-539d-b4ee-838fcccc9c8e"
Optim = "429524aa-4258-5aef-a3af-852621145aeb"
Plots = "91a5bcdd-55d7-5caf-9e0b-520d859cae80"
Random = "9a3f8284-a2c9-5f02-9a11-845980a1fd5c"
SpecialFunctions = "276daf66-3868-5448-9aa4-cd146d93841b"

[compat]
<<<<<<< HEAD
Optim = "1"
julia = "1"
=======
SpecialFunctions = "2"
julia = "1.6"
>>>>>>> 3b4f98fd

[extras]
Test = "8dfed614-e22c-5e08-85e1-65c5234f0b40"

[targets]
test = ["Test"]<|MERGE_RESOLUTION|>--- conflicted
+++ resolved
@@ -16,13 +16,9 @@
 SpecialFunctions = "276daf66-3868-5448-9aa4-cd146d93841b"
 
 [compat]
-<<<<<<< HEAD
 Optim = "1"
-julia = "1"
-=======
 SpecialFunctions = "2"
 julia = "1.6"
->>>>>>> 3b4f98fd
 
 [extras]
 Test = "8dfed614-e22c-5e08-85e1-65c5234f0b40"
