--- conflicted
+++ resolved
@@ -16,12 +16,8 @@
 SpecialFunctions = "276daf66-3868-5448-9aa4-cd146d93841b"
 
 [compat]
-<<<<<<< HEAD
 SpecialFunctions = "2"
-julia = "1"
-=======
 julia = "1.6"
->>>>>>> 6d9ed477
 
 [extras]
 Test = "8dfed614-e22c-5e08-85e1-65c5234f0b40"
