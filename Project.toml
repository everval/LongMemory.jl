--- conflicted
+++ resolved
@@ -16,15 +16,11 @@
 SpecialFunctions = "276daf66-3868-5448-9aa4-cd146d93841b"
 
 [compat]
-<<<<<<< HEAD
 Distributions = "0.25"
-julia = "1"
-=======
 FFTW = "1"
 Optim = "1"
 SpecialFunctions = "2"
 julia = "1.6"
->>>>>>> 5875303d
 
 [extras]
 Test = "8dfed614-e22c-5e08-85e1-65c5234f0b40"
