name = "LongMemory"
uuid = "f5f8e4a8-cb56-40ea-a13e-090cc212d358"
authors = ["J. Eduardo Vera-Valdés <eduardo@math.aau.dk>"]
version = "0.1.0"

[deps]
Artifacts = "56f22d72-fd6d-98f1-02f0-08ddc0907c33"
CSV = "336ed68f-0bac-5ca0-87d4-7b16caf5d00b"
DataFrames = "a93c6f00-e57d-5684-b7b6-d8193f3e46c0"
Distributions = "31c24e10-a181-5473-b8eb-7969acd0382f"
FFTW = "7a1cc6ca-52ef-59f5-83cd-3a7055c09341"
LinearAlgebra = "37e2e46d-f89d-539d-b4ee-838fcccc9c8e"
Optim = "429524aa-4258-5aef-a3af-852621145aeb"
Plots = "91a5bcdd-55d7-5caf-9e0b-520d859cae80"
Random = "9a3f8284-a2c9-5f02-9a11-845980a1fd5c"
SpecialFunctions = "276daf66-3868-5448-9aa4-cd146d93841b"

[compat]
<<<<<<< HEAD
Artifacts = "1"
julia = "1.3"
=======
Plots = "1"
Distributions = "0.25"
FFTW = "1"
Optim = "1"
SpecialFunctions = "2"
julia = "1.6"
>>>>>>> 03b93099

[extras]
Test = "8dfed614-e22c-5e08-85e1-65c5234f0b40"

[targets]
test = ["Test"]<|MERGE_RESOLUTION|>--- conflicted
+++ resolved
@@ -16,17 +16,13 @@
 SpecialFunctions = "276daf66-3868-5448-9aa4-cd146d93841b"
 
 [compat]
-<<<<<<< HEAD
 Artifacts = "1"
-julia = "1.3"
-=======
 Plots = "1"
 Distributions = "0.25"
 FFTW = "1"
 Optim = "1"
 SpecialFunctions = "2"
 julia = "1.6"
->>>>>>> 03b93099
 
 [extras]
 Test = "8dfed614-e22c-5e08-85e1-65c5234f0b40"
