--- conflicted
+++ resolved
@@ -28,13 +28,8 @@
   journal = {R package version 1.5-2},
   title   = {`fracdiff`: Fractionally Differenced ARIMA Models},
   url     = {https://CRAN.R-project.org/package=fracdiff},
-<<<<<<< HEAD
-  year    = {2022},
-  doi = {10.32614/CRAN.package.fracdiff},
-=======
   doi     = {10.32614/CRAN.package.fracdiff},
   year    = {2022}
->>>>>>> 455ab744
 }
 
 @manual{R:lang,
@@ -46,23 +41,6 @@
   year         = {2023}
 }
 
-<<<<<<< HEAD
-@article{R:longmemo,
-  author  = {Maechler, M. and Beran, J. and Whitcher, B.},
-  journal = {R package version 1.1-2},
-  title   = {`longmemo`: Statistics for Long-Memory Processes and Related Functionality},
-  url     = {https://CRAN.R-project.org/package=longmemo},
-  year    = {2020},
-  doi = {10.32614/CRAN.package.longmemo},
-}
-
-@article{BenchmarkToolsJL,
-  author    = {Jarrett Revels},
-  title     = {\pkg{BenchmarkTools.jl}},
-  url       = {https://juliaci.github.io/BenchmarkTools.jl/},
-  version   = {v1.4.0},
-  year      = 2023
-=======
 @ARTICLE{BenchmarkToolsJL,
   author =	 {{Chen}, J. and {Revels}, J.},
   title =	 "{Robust benchmarking in noisy environments}",
@@ -72,7 +50,6 @@
   doi =	 {10.48550/arXiv.1608.04295},
   archivePrefix ={arXiv},
   url = {https://arxiv.org/abs/1608.04295}
->>>>>>> 455ab744
 }
 
 @article{R:LongMemoryTS,
@@ -84,11 +61,7 @@
     doi = {10.32614/CRAN.package.LongMemoryTS}
   }
 
-<<<<<<< HEAD
-@article{VERAVALDES2024c,
-=======
 @article{VERAVALDES2025,
->>>>>>> 455ab744
   title = {Effects of the Paris Agreement and the COVID-19 Pandemic on Volatility Persistence of Stocks Associated with the Climate Crisis: A Multiverse Analysis},
   year = {2025},
   author = {Vera-Valdés, J.E., and Kvist, O.},
